import { asyncBufferFromUrl, byteLengthFromUrl, parquetMetadataAsync, parquetRead } from "hyparquet";
import { Protocol } from "pmtiles";
import { compressors } from "hyparquet-compressors";
import maplibregl from "maplibre-gl";

<<<<<<< HEAD
const
=======
const TIMES_DEFAULT_MODE = "car",
  TIMES_DEFAULT_YEAR = "2024",
  TIMES_GEOGRAPHY = "tract",
  TIMES_MODES = ["car", "bicycle", "foot"],
>>>>>>> 8e49ecc1
  TIMES_VERSION = "0.0.1",
  TIMES_MODE = "car",
  TIMES_YEAR = "2024",
<<<<<<< HEAD
  TIMES_GEOGRAPHY = "tract";

const
  TIMES_MODES = ["car", "bicycle", "foot"],
  TIMES_YEARS = ["2020", "2021", "2022", "2023", "2024"],
  TIMES_GEOGRAPHIES = [
    "state", "county", "county_subdivision",
    "tract", "block_group", "zcta"
  ];

const
  URL_TILES = `https://data.opentimes.org/tiles/version=${TIMES_VERSION}`,
  URL_TIMES = `https://data.opentimes.org/times/version=${TIMES_VERSION}`;

const
  MAP_CENTER = [-74.0, 40.75],
  MAP_ZOOM = 10,
  MAP_ZOOM_LIMITS = [2, 12];

const
  ZOOM_THRESHOLDS_MODE = {
=======
  TIMES_YEARS = ["2020", "2021", "2022", "2023", "2024"],
  URL_TILES = `https://data.opentimes.org/tiles/version=${TIMES_VERSION}/year=${TIMES_YEAR}/geography=${TIMES_GEOGRAPHY}/tiles-${TIMES_VERSION}-${TIMES_YEAR}-${TIMES_GEOGRAPHY}.pmtiles`,
  ZOOM_THRESHOLDS = {
>>>>>>> 8e49ecc1
    "bicycle": [8, 9.5],
    "car": [6, 8],
    "foot": [9, 10.5]
  };

<<<<<<< HEAD
// Parameters that get updated by query string or clicking the map
let modeParam = TIMES_MODE,
  yearParam = TIMES_YEAR,
  geographyParam = TIMES_GEOGRAPHY,
  idParam = null;

const getTilesUrl = function getTilesUrl({
  version = TIMES_VERSION,
  year = TIMES_YEAR,
  geography = TIMES_GEOGRAPHY
} = {}) {
  return `${URL_TILES}/year=${year}/geography=${geography}/` +
    `tiles-${version}-${year}-${geography}`;
};

const getTimesUrl = function getTimesUrl({
  version = TIMES_VERSION,
  mode = TIMES_MODE,
  year = TIMES_YEAR,
  geography = TIMES_GEOGRAPHY,
  state = null
} = {}) {
  return `${URL_TIMES}/mode=${mode}/year=${year}/geography=${geography}/` +
    `state=${state}/times-${version}-${mode}-${year}-${geography}-${state}`;
};

const setUrlParam = function setUrlParam(name, value) {
  const urlParams = new URLSearchParams(window.location.search);
  urlParams.set(name, value);
  window.history.replaceState({}, "", `?${urlParams}${window.location.hash}`);
};

const validModeInput = function validModeInput(mode) {
  if (TIMES_MODES.includes(mode)) { return true; }
  console.warn(`Invalid travel mode. Must be one of: ${TIMES_MODES.join(", ")}.`);
  return false;
};

const validYearInput = function validYearInput(year) {
  if (TIMES_YEARS.includes(year)) { return true; }
  console.warn(`Invalid data year. Must be one of: ${TIMES_YEARS.join(", ")}.`);
  return false;
};

const validGeographyInput = function validGeographyInput(geography) {
  if (TIMES_GEOGRAPHIES.includes(geography)) { return true; }
  console.warn("Invalid geography. Please enter a valid Census geography.");
  return false;
};

const validIdInput = function validIdInput(id) {
  if (id && /^\d{5,12}$/u.test(id)) {
    return true;
  }
  console.warn("Invalid ID input. Please enter a valid Census GEOID.");
  return false;
};
=======
let baseUrl = `https://data.opentimes.org/times/version=${TIMES_VERSION}/mode=${TIMES_DEFAULT_MODE}/year=${TIMES_YEAR}/geography=${TIMES_GEOGRAPHY}`,
  idParam = null,
  modeParam = "car",
  yearParam = "2024";

// eslint-disable-next-line one-var
const debounce = function debounce(func, wait) {
    let timeout = null;
    return function debouncedFunction(...args) {
      clearTimeout(timeout);
      timeout = setTimeout(() => {
        func(...args);
      }, wait);
    };
  },

  validIdInput = function validIdInput(id) {
    if (id && /^\d{5,12}$/u.test(id)) {
      return true;
    }
    console.warn("Invalid ID input. Please enter a valid Census GEOID.");
    return false;
  },

  validModeInput = function validModeInput(mode) {
    if (TIMES_MODES.includes(mode)) {
      return true;
    }
    console.warn(`Invalid travel mode. Must be one of: ${TIMES_MODES.join(", ")}.`);
    return false;
  },

  validYearInput = function validYearInput(year) {
    if (TIMES_YEARS.includes(year)) {
      return true;
    }
    console.warn(`Invalid Census year. Must be one of: ${TIMES_YEARS.join(", ")}.`);
    return false;
  };
>>>>>>> 8e49ecc1

class ColorScale {
  constructor() {
    this.scaleContainer = this.createScaleContainer();
    this.toggleButton = this.createToggleButton();
    this.modeDropdown = this.createDropdown("mode", TIMES_DEFAULT_MODE, TIMES_MODES, "Travel mode");
    this.yearDropdown = this.createDropdown("year", TIMES_DEFAULT_YEAR, TIMES_YEARS, "Census year");
    this.colors = this.getColors();
    this.zoomLower = null;
    this.zoomUpper = null;
  }

  createDropdown(param, defaultParam, possibleParams, labelText) {
    const container = document.createElement("div"),
      dropdown = document.createElement("select"),
      label = document.createElement("label"),
      urlParams = new URLSearchParams(window.location.search);

    container.className = "dropdown-container";
    dropdown.id = `${param}`;
    label.setAttribute("for", `${param}`);
    label.textContent = labelText;
    possibleParams.forEach(opt => {
      const option = document.createElement("option");
      option.value = opt;
      option.textContent = opt.charAt(0).toUpperCase() + opt.slice(1);
      dropdown.appendChild(option);
    });

<<<<<<< HEAD
    modeParam = urlParams.get("mode") || TIMES_MODE;
    dropdown.value = modeParam;

=======
>>>>>>> 8e49ecc1
    container.appendChild(label);
    container.appendChild(dropdown);

    return container;
  }

  createScaleContainer() {
    const container = document.createElement("div");
    container.id = "map-color-scale";
    return container;
  }

  createToggleButton() {
    const button = document.createElement("button");
    button.id = "map-color-scale-toggle";
    button.innerHTML = "&#x2212;";
    button.onclick = () => {
      const isCollapsed = this.scaleContainer.classList.toggle("collapsed");
      if (isCollapsed) {
        button.innerHTML = "&#x2b;";
      } else {
        button.innerHTML = "&#x2212;";
      }
    };
    return button;
  }

  draw(map) {
    const legendTitle = document.createElement("div");
    legendTitle.id = "legend-title";
    legendTitle.innerHTML = "<h2>Travel time</h2>";

    this.scaleContainer.append(legendTitle);
    this.colors.forEach(({ color, label }) => {
      const colorBox = document.createElement("div"),
        item = document.createElement("div"),
        text = document.createElement("span");
      text.textContent = label;
      colorBox.style.backgroundColor = color;
      item.append(colorBox, text);
      this.scaleContainer.append(item);
    });

    this.scaleContainer.append(this.modeDropdown);
    this.scaleContainer.append(this.yearDropdown);
    this.scaleContainer.append(this.toggleButton);
    map.getContainer().append(this.scaleContainer);
  }

  getColors() {
    return [
      { color: "var(--map-color-1)", label: "< 15 min" },
      { color: "var(--map-color-2)", label: "15-30 min" },
      { color: "var(--map-color-3)", label: "30-45 min" },
      { color: "var(--map-color-4)", label: "45-60 min" },
      { color: "var(--map-color-5)", label: "60-75 min" },
      { color: "var(--map-color-6)", label: "75-90 min" },
    ];
  }

  getColorScale(duration, zoom) {
    const colors = ["color_1", "color_2", "color_3", "color_4", "color_5", "color_6"],
      thresholds = this.getThresholdsForZoom(zoom);
    for (let index = 0; index < thresholds.length; index += 1) {
      if (duration < thresholds[index]) {
        return colors[index];
      }
    }

    return "none";
  }

  getLabelsForZoom(zoom) {
    if (zoom < this.zoomLower) {
      return ["< 1 hr", "1-2 hrs", "2-3 hrs", "3-4 hrs", "4-5 hrs", "5-6 hrs"];
    } else if (zoom < this.zoomUpper) {
      return ["< 30 min", "30-60 min", "1.0-1.5 hrs", "1.5-2.0 hrs", "2.5-3.0 hrs", "3.0-3.5 hrs"];
    }
    return ["< 15 min", "15-30 min", "30-45 min", "45-60 min", "60-75 min", "75-90 min"];

  }

  getThresholdsForZoom(zoom) {
    if (zoom < this.zoomLower) {
      return [3600, 7200, 10800, 14400, 21600, 28800];
    } else if (zoom < this.zoomUpper) {
      return [1800, 3600, 5400, 7200, 10800, 14400];
    }
    return [900, 1800, 2700, 3600, 5400, 7200];

  }

  updateLabels(zoom) {
    const items = this.scaleContainer.querySelectorAll("div > span"),
      labels = this.getLabelsForZoom(zoom);
    items.forEach((item, index) => {
      item.textContent = labels[index];
    });
  }

  updateZoomThresholds(lower, upper) {
    this.zoomLower = lower;
    this.zoomUpper = upper;
  }
}

class Spinner {
  constructor() {
    this.spinner = this.createSpinner();
  }

  createSpinner() {
    const spinner = document.createElement("div");
    spinner.id = "map-spinner";
    return spinner;
  }

  show() {
    document.querySelector(".content").append(this.spinner);
    this.spinner.style.transform = "scaleX(0.05)";
    this.spinner.classList.remove("spinner-fade-out");
  }

  remove() {
    const contentNode = document.querySelector(".content");
    if (contentNode.contains(this.spinner)) {
      contentNode.removeChild(this.spinner);
    }
  }

  hide() {
    const contentNode = document.querySelector(".content");
    if (contentNode.contains(this.spinner)) {
      this.spinner.addEventListener("transitionend", (event) => {
        if (event.propertyName === "transform") {
          this.spinner.classList.add("spinner-fade-out");
        }
      }, { once: true });
      this.spinner.addEventListener("transitionend", (event) => {
        if (event.propertyName === "opacity") {
          contentNode.removeChild(this.spinner);
        }
      }, { once: true });
    }
  }

  updateProgress(percentage) {
    const minProgress = 5,
      progress = Math.max(percentage, minProgress);
    this.spinner.style.transform = `scaleX(${progress / 100})`;
  }
}

class Map {
  constructor(colorScale, spinner, processor) {
    this.init();
    this.colorScale = colorScale;
    this.spinner = spinner;
    this.processor = processor;
    this.hoveredPolygonId = null;
    this.previousZoomLevel = null;
    this.isProcessing = false;
  }

  init() {
    const protocol = new Protocol();
    maplibregl.addProtocol("pmtiles", protocol.tile);

    this.map = new maplibregl.Map({
      center: MAP_CENTER,
      container: "map",
      doubleClickZoom: false,
      maxBounds: [
        [-175.0, -9.0],
        [-20.0, 72.1],
      ],
      maxZoom: MAP_ZOOM_LIMITS[1],
      minZoom: MAP_ZOOM_LIMITS[0],
      pitchWithRotate: false,
      style: "https://tiles.openfreemap.org/styles/positron",
      zoom: MAP_ZOOM,
    });
    this.hash = new maplibregl.Hash();
    this.hash.addTo(this.map);
    this.hash._onHashChange();

    return new Promise((resolve) => {
      this.map.on("load", () => {
        for (const geography of TIMES_GEOGRAPHIES) {
          const url = getTilesUrl({ geography });
          console.log(url);
          this.map.addSource(`protomap-${geography}`, {
            promoteId: "id",
            type: "vector",
            url: `pmtiles://${url}.pmtiles`
          });
        };

        this.map.addControl(new maplibregl.NavigationControl(), "bottom-right");
        this.addMapLayers(this.map);
        resolve(this.map);

        this.geoIdDisplay = this.createGeoIdDisplay();
        this.addHandlers();
      });
    });
  }

  addHandlers() {
    this.map.on("mousemove", (feat) => {
      const [feature] = this.map.queryRenderedFeatures(
        feat.point,
        { layers: [`geo_fill_${geographyParam}`] }
      );

      const geoName = geographyParam.split("_").
        map(word => word.charAt(0).toUpperCase() +
          word.slice(1).toLowerCase()).join(" ");

      if (feature) {
        this.map.getCanvas().style.cursor = "pointer";
        this.geoIdDisplay.style.display = "block";
        this.geoIdDisplay.textContent = `${geoName} ID: ${feature.properties.id}`;
        if (this.hoveredPolygonId !== null) {
          this.map.setFeatureState(
            {
              id: this.hoveredPolygonId,
              source: `protomap-${geographyParam}`,
              sourceLayer: "geometry"
            },
            { hover: false }
          );
        }
        this.hoveredPolygonId = feature.properties.id;
        this.map.setFeatureState(
          {
            id: this.hoveredPolygonId,
            source: `protomap-${geographyParam}`,
            sourceLayer: "geometry"
          },
          { hover: true }
        );
      } else {
        this.map.getCanvas().style.cursor = "";
        this.geoIdDisplay.style.display = "none";
        this.geoIdDisplay.textContent = "";
      }
    });

    // Clear hover
    this.map.on("mouseleave", () => {
      if (this.hoveredPolygonId !== null) {
        this.map.setFeatureState(
          {
            id: this.hoveredPolygonId,
            source: `protomap-${geographyParam}`,
            sourceLayer: "geometry"
          },
          { hover: false }
        );
      }
      this.hoveredPolygonId = null;
    });

    this.map.on("click", async (feat) => {
<<<<<<< HEAD
      if (this.isProcessing) { return; }
=======
      // Do nothing if already querying
      if (this.isProcessing) {
        return;
      }
      const features = this.map.queryRenderedFeatures( feat.point, { layers: ["geo_fill"] }),
        urlParams = new URLSearchParams(window.location.search);
      if (features.length > 0) {
        this.spinner.show();
        this.isProcessing = true;
        const [feature] = features;
        await this.processor.runQuery(
          this,
          baseUrl,
          modeParam,
          yearParam,
          feature.properties.state,
          feature.properties.id,
        );
>>>>>>> 8e49ecc1

      // Query the invisible block group layer to get feature id
      const [feature] = this.map.queryRenderedFeatures(
        feat.point,
        { layers: ["geo_fill_query"] }
      );

      if (feature) {
        idParam = feature?.properties.id;
        const validId = validIdInput(idParam);

        if (idParam && validId) {
          setUrlParam("id", idParam);
          await this.processor.runQuery(
            this, modeParam, yearParam, geographyParam,
            idParam.substring(0, 2), idParam
          );
        }
      }
    });

    this.map.on("moveend", () => {
      // Only update/add the location hash after the first movement
      this.hash._updateHash();

      const urlParams = new URLSearchParams(window.location.search);
      window.history.replaceState({}, "", `${urlParams ? `?${urlParams}` : ""}${window.location.hash}`);
    });

    this.map.on("zoomend", () => {
      const currentZoomLevel = this.map.getZoom();
      if (this.previousZoomLevel !== null) {
        // Update legend and fill based on mode
        const crossedModeThreshold = ZOOM_THRESHOLDS_MODE[modeParam].some(
          (threshold) =>
            (this.previousZoomLevel < threshold && currentZoomLevel >= threshold) ||
            (this.previousZoomLevel >= threshold && currentZoomLevel < threshold)
        );

        if (crossedModeThreshold && !this.isProcessing) {
          this.updateMapFill(this.processor.previousResults[geographyParam], geographyParam);
          this.colorScale.updateLabels(currentZoomLevel);
        };
      }
      this.previousZoomLevel = currentZoomLevel;
    });
  }

  addMapLayers() {
    const { layers } = this.map.getStyle();
    // Find the index of the first symbol layer in the map style
    let firstSymbolId = null;
    for (const layer of layers) {
      if (layer.type === "symbol") {
        firstSymbolId = layer.id;
        break;
      }
    }
    for (const geography of TIMES_GEOGRAPHIES) {
      this.map.addLayer({
        filter: ["==", ["geometry-type"], "Polygon"],
        id: `geo_fill_${geography}`,
        layout: { visibility: "none" },
        paint: {
          "fill-color": [
            "case",
            ["==", ["feature-state", "geoColor"], "color_1"], "rgba(253, 231, 37, 0.4)",
            ["==", ["feature-state", "geoColor"], "color_2"], "rgba(122, 209, 81, 0.4)",
            ["==", ["feature-state", "geoColor"], "color_3"], "rgba(34, 168, 132, 0.4)",
            ["==", ["feature-state", "geoColor"], "color_4"], "rgba(42, 120, 142, 0.4)",
            ["==", ["feature-state", "geoColor"], "color_5"], "rgba(65, 68, 135, 0.4)",
            ["==", ["feature-state", "geoColor"], "color_6"], "rgba(68, 1, 84, 0.4)",
            "rgba(255, 255, 255, 0.0)"
          ],
        },
        source: `protomap-${geography}`,
        "source-layer": "geometry",
        type: "fill",
      }, firstSymbolId);

      this.map.addLayer({
        filter: ["==", ["geometry-type"], "Polygon"],
        id: `geo_line_${geography}`,
        layout: { visibility: "none" },
        paint: {
          "line-color": "#333",
          "line-opacity": [
            "case",
            ["boolean", ["feature-state", "hover"], false],
            0.5,
            0.0
          ],
          "line-width": [
            "case",
            ["boolean", ["feature-state", "hover"], false],
            5,
            1
          ]
        },
        source: `protomap-${geography}`,
        "source-layer": "geometry",
        type: "line",
      }, firstSymbolId);
    };

    // Invisible block group layer to query on click
    this.map.addLayer({
      filter: ["==", ["geometry-type"], "Polygon"],
      id: "geo_fill_query",
      paint: { "fill-opacity": 0 },
      source: "protomap-block_group",
      "source-layer": "geometry",
      type: "fill",
    }, firstSymbolId);
  }

  createGeoIdDisplay() {
    const display = document.createElement("div");
    display.id = "map-info";
    // Initially hidden
    display.style.display = "none";
    document.body.append(display);
    return display;
  }

  updateMapFill(results, geography) {
    results.forEach(row =>
      this.map.setFeatureState(
        {
          id: row.id,
          source: `protomap-${geography}`,
          sourceLayer: "geometry"
        },
        { geoColor: this.colorScale.getColorScale(row.duration, this.map.getZoom()) }
      )
    );
  }

  wipeMapPreviousState(results, geography) {
    results.forEach(row =>
      this.map.setFeatureState(
        {
          id: row.id,
          source: `protomap-${geography}`,
          sourceLayer: "geometry"
        },
        { geoColor: "none" }
      )
    );
  }
}

class ParquetProcessor {
  constructor() {
    this.previousResults = { "block_group": [], "county": [], "tract": [] };
    this.byteLengthCache = {};
    this.metadataCache = {};
  }

  async fetchAndCacheMetadata(url) {
    let contentLength = null,
      metadata = null;
    if (this.byteLengthCache[url]) {
      contentLength = this.byteLengthCache[url];
    } else {
      contentLength = await byteLengthFromUrl(url);
      this.byteLengthCache[url] = contentLength;
    }

    if (this.metadataCache[url]) {
      metadata = this.metadataCache[url];
    } else {
      const buffer = await asyncBufferFromUrl({
        byteLength: Number(contentLength),
        url,
      });
      metadata = await parquetMetadataAsync(buffer);
      this.metadataCache[url] = metadata;
    }
    return metadata;
  }

  processParquetRowGroup(map, id, geography, data, results) {
    data.forEach(row => {
      if (row[0] === id) {
        map.map.setFeatureState(
          {
            id: row[1],
            source: `protomap-${geography}`,
            sourceLayer: "geometry"
          },
          { geoColor: map.colorScale.getColorScale(row[2], map.map.getZoom()) }
        );
        results.push({ duration: row[2], id: row[1] });
      }
    });
  }

<<<<<<< HEAD
  saveResultState(map, results, geography) {
    const resultIds = new Set(results.map(item => item.id));
    const filteredPreviousResults = this.previousResults[geography]
      .filter(item => !resultIds.has(item.id));
    map.wipeMapPreviousState(filteredPreviousResults, geography);
    this.previousResults[geography] = results;
  }
=======
  async runQuery(map, queryBaseUrl, mode, year, state, id) {
    const queryUrl = `${queryBaseUrl}/state=${state}/times-${TIMES_VERSION}-${mode}-${year}-${TIMES_GEOGRAPHY}-${state}`,
      urlsArray = [`${queryUrl}-0.parquet`];
    let filteredPreviousResults = null,
      resultIds = null,
      results = null;
>>>>>>> 8e49ecc1

  async runQuery(map, mode, year, geography, state, id) {
    const tilesUrl = getTilesUrl({ geography }),
      queryUrl = getTimesUrl({ geography, mode, state, year });

    // Get the count of files given the geography, mode, and state
    const loadTileIndex = async () => await fetch(`${tilesUrl}.json`)
      .then(response => response.json());
    const mapIndex = await loadTileIndex(),
      urlsArray = [],
      fileCount = mapIndex?.[mode]?.[state] ?? 1;
    for (let i = 0; i < fileCount; i += 1) {
      urlsArray.push(`${queryUrl}-${i}.parquet`);
    }

    return await this.updateMapOnQuery(map, urlsArray, id, geography);
  }

  async readAndUpdateMap(map, id, geography, file, metadata, rowGroup, results) {
    await parquetRead(
      {
        columns: ["origin_id", "destination_id", "duration_sec"],
        compressors,
        file,
        metadata,
        onComplete: data => this.processParquetRowGroup(map, id, geography, data, results),
        rowEnd: rowGroup.endRow,
        rowStart: rowGroup.startRow
      }
    );
  }

  async updateMapOnQuery(map, urls, id, geography) {
    const results = [];
    let totalGroups = 0;

    // Process the metadata for each URL
    const rowGroupResults = urls.map(async (url) => {
      const contentLength = this.byteLengthCache[url],
        rowGroupMetadata = [];
      const buffer = await asyncBufferFromUrl({ byteLength: contentLength, url }),
        metadata = await this.fetchAndCacheMetadata(url);

      totalGroups += metadata.row_groups.length;

      let rowStart = 0;
      for (const rowGroup of metadata.row_groups) {
        for (const column of rowGroup.columns) {
          if (column.meta_data.path_in_schema.includes("origin_id")) {
            const
              endRow = rowStart + Number(rowGroup.num_rows) - 1,
              maxValue = column.meta_data.statistics.max_value,
              minValue = column.meta_data.statistics.min_value,
              startRow = rowStart;

            if (id >= minValue && id <= maxValue) {
              rowGroupMetadata.push({
                file: buffer,
                id,
                metadata,
                rowGroup: { endRow, startRow }
              });
            }
          }
        }
        rowStart += Number(rowGroup.num_rows);
      }

      return rowGroupMetadata;
    });

    // Async query the rowgroups relevant to the input ID
    let rowGroupItems = await Promise.all(rowGroupResults);
    rowGroupItems = rowGroupItems.flat().filter(item => item.length !== 0);

    totalGroups = rowGroupItems.length;
    if (totalGroups === 0) {
      console.warn("No data found for the given ID.");
      map.spinner.remove();
      return results;
    }

    await Promise.all(rowGroupItems.map(async (rg) => {
      await this.readAndUpdateMap(map, rg.id, geography, rg.file, rg.metadata, rg.rowGroup, results);
    }));
    return results;
  }
}

(() => {
  const colorScale = new ColorScale(),
    processor = new ParquetProcessor(),
    spinner = new Spinner(),
    map = new Map(colorScale, spinner, processor);

  colorScale.draw(map.map);
<<<<<<< HEAD

  colorScale.modeDropdown.addEventListener("change", async (event) => {
    const urlParams = new URLSearchParams(window.location.search);

    idParam = urlParams.get("id");
    modeParam = event.target.value;

    const validId = validIdInput(idParam),
      validMode = validModeInput(modeParam);

    if (validMode) {
      colorScale.updateZoomThresholds(
        ZOOM_THRESHOLDS_MODE[modeParam][0],
        ZOOM_THRESHOLDS_MODE[modeParam][1]
      );
      colorScale.updateLabels(map.map.getZoom());
      setUrlParam("mode", modeParam);

      if (idParam && validId) {
        await processor.runQuery(
          map, modeParam, yearParam, geographyParam,
          idParam.substring(0, 2), idParam
        );
      }
    }
=======

  // eslint-disable-next-line one-var
  const dropdowns = document.querySelectorAll("select");
  dropdowns.forEach(dropdown => {
    dropdown.addEventListener("change", async (event) => {
      const urlParams = new URLSearchParams(window.location.search);
      urlParams.set(event.target.id, event.target.value);
      window.history.replaceState({}, "", `${window.location.pathname}?${urlParams}${window.location.hash}`);

      idParam = urlParams.get("id");
      modeParam = urlParams.get("mode") || TIMES_DEFAULT_MODE;
      yearParam = urlParams.get("year") || TIMES_DEFAULT_YEAR;
      baseUrl = `https://data.opentimes.org/times/version=${TIMES_VERSION}/mode=${modeParam}/year=${yearParam}/geography=${TIMES_GEOGRAPHY}`;

      if (validModeInput(modeParam) && validIdInput(idParam) && validYearInput(yearParam)) {
        colorScale.updateZoomThresholds(
          ZOOM_THRESHOLDS[modeParam][0],
          ZOOM_THRESHOLDS[modeParam][1]
        );
        colorScale.updateLabels(map.map.getZoom());

        if (idParam) {
          spinner.show();
          await processor.runQuery(map, baseUrl, modeParam, yearParam, idParam.substring(0, 2), idParam);
        }
      }

      spinner.hide();
    });
>>>>>>> 8e49ecc1
  });

  // Wait for the map to fully load before running a query
  map.map.on("load", async () => {
    // Load the previous map click if there was one
    const urlParams = new URLSearchParams(window.location.search);

    idParam = urlParams.get("id");
<<<<<<< HEAD
    modeParam = urlParams.get("mode") || TIMES_MODE;
    geographyParam = urlParams.get("geography") || TIMES_GEOGRAPHY;
    yearParam = urlParams.get("year") || TIMES_YEAR;

    const validId = validIdInput(idParam),
      validMode = validModeInput(modeParam),
      validGeography = validGeographyInput(geographyParam),
      validYear = validYearInput(yearParam);

    if (validMode && validYear && validGeography) {
=======
    modeParam = urlParams.get("mode") || TIMES_DEFAULT_MODE;
    yearParam = urlParams.get("year") || TIMES_DEFAULT_YEAR;
    baseUrl = `https://data.opentimes.org/times/version=${TIMES_VERSION}/mode=${modeParam}/year=${yearParam}/geography=${TIMES_GEOGRAPHY}`;

    if (validModeInput(modeParam) && validIdInput(idParam) && validYearInput(yearParam)) {
>>>>>>> 8e49ecc1
      colorScale.updateZoomThresholds(
        ZOOM_THRESHOLDS_MODE[modeParam][0],
        ZOOM_THRESHOLDS_MODE[modeParam][1]
      );
      colorScale.updateLabels(map.map.getZoom());

<<<<<<< HEAD
      if (idParam && validId) {
        await processor.runQuery(
          map, modeParam, yearParam, geographyParam,
          idParam.substring(0, 2), idParam
        );
=======
      if (idParam) {
        spinner.show();
        await processor.runQuery(map, baseUrl, modeParam, yearParam, idParam.substring(0, 2), idParam);
>>>>>>> 8e49ecc1
      }
    }
  });
})();<|MERGE_RESOLUTION|>--- conflicted
+++ resolved
@@ -3,18 +3,10 @@
 import { compressors } from "hyparquet-compressors";
 import maplibregl from "maplibre-gl";
 
-<<<<<<< HEAD
 const
-=======
-const TIMES_DEFAULT_MODE = "car",
-  TIMES_DEFAULT_YEAR = "2024",
-  TIMES_GEOGRAPHY = "tract",
-  TIMES_MODES = ["car", "bicycle", "foot"],
->>>>>>> 8e49ecc1
   TIMES_VERSION = "0.0.1",
   TIMES_MODE = "car",
   TIMES_YEAR = "2024",
-<<<<<<< HEAD
   TIMES_GEOGRAPHY = "tract";
 
 const
@@ -36,17 +28,11 @@
 
 const
   ZOOM_THRESHOLDS_MODE = {
-=======
-  TIMES_YEARS = ["2020", "2021", "2022", "2023", "2024"],
-  URL_TILES = `https://data.opentimes.org/tiles/version=${TIMES_VERSION}/year=${TIMES_YEAR}/geography=${TIMES_GEOGRAPHY}/tiles-${TIMES_VERSION}-${TIMES_YEAR}-${TIMES_GEOGRAPHY}.pmtiles`,
-  ZOOM_THRESHOLDS = {
->>>>>>> 8e49ecc1
     "bicycle": [8, 9.5],
     "car": [6, 8],
     "foot": [9, 10.5]
   };
 
-<<<<<<< HEAD
 // Parameters that get updated by query string or clicking the map
 let modeParam = TIMES_MODE,
   yearParam = TIMES_YEAR,
@@ -104,47 +90,6 @@
   console.warn("Invalid ID input. Please enter a valid Census GEOID.");
   return false;
 };
-=======
-let baseUrl = `https://data.opentimes.org/times/version=${TIMES_VERSION}/mode=${TIMES_DEFAULT_MODE}/year=${TIMES_YEAR}/geography=${TIMES_GEOGRAPHY}`,
-  idParam = null,
-  modeParam = "car",
-  yearParam = "2024";
-
-// eslint-disable-next-line one-var
-const debounce = function debounce(func, wait) {
-    let timeout = null;
-    return function debouncedFunction(...args) {
-      clearTimeout(timeout);
-      timeout = setTimeout(() => {
-        func(...args);
-      }, wait);
-    };
-  },
-
-  validIdInput = function validIdInput(id) {
-    if (id && /^\d{5,12}$/u.test(id)) {
-      return true;
-    }
-    console.warn("Invalid ID input. Please enter a valid Census GEOID.");
-    return false;
-  },
-
-  validModeInput = function validModeInput(mode) {
-    if (TIMES_MODES.includes(mode)) {
-      return true;
-    }
-    console.warn(`Invalid travel mode. Must be one of: ${TIMES_MODES.join(", ")}.`);
-    return false;
-  },
-
-  validYearInput = function validYearInput(year) {
-    if (TIMES_YEARS.includes(year)) {
-      return true;
-    }
-    console.warn(`Invalid Census year. Must be one of: ${TIMES_YEARS.join(", ")}.`);
-    return false;
-  };
->>>>>>> 8e49ecc1
 
 class ColorScale {
   constructor() {
@@ -174,12 +119,6 @@
       dropdown.appendChild(option);
     });
 
-<<<<<<< HEAD
-    modeParam = urlParams.get("mode") || TIMES_MODE;
-    dropdown.value = modeParam;
-
-=======
->>>>>>> 8e49ecc1
     container.appendChild(label);
     container.appendChild(dropdown);
 
@@ -445,28 +384,7 @@
     });
 
     this.map.on("click", async (feat) => {
-<<<<<<< HEAD
       if (this.isProcessing) { return; }
-=======
-      // Do nothing if already querying
-      if (this.isProcessing) {
-        return;
-      }
-      const features = this.map.queryRenderedFeatures( feat.point, { layers: ["geo_fill"] }),
-        urlParams = new URLSearchParams(window.location.search);
-      if (features.length > 0) {
-        this.spinner.show();
-        this.isProcessing = true;
-        const [feature] = features;
-        await this.processor.runQuery(
-          this,
-          baseUrl,
-          modeParam,
-          yearParam,
-          feature.properties.state,
-          feature.properties.id,
-        );
->>>>>>> 8e49ecc1
 
       // Query the invisible block group layer to get feature id
       const [feature] = this.map.queryRenderedFeatures(
@@ -665,7 +583,6 @@
     });
   }
 
-<<<<<<< HEAD
   saveResultState(map, results, geography) {
     const resultIds = new Set(results.map(item => item.id));
     const filteredPreviousResults = this.previousResults[geography]
@@ -673,14 +590,6 @@
     map.wipeMapPreviousState(filteredPreviousResults, geography);
     this.previousResults[geography] = results;
   }
-=======
-  async runQuery(map, queryBaseUrl, mode, year, state, id) {
-    const queryUrl = `${queryBaseUrl}/state=${state}/times-${TIMES_VERSION}-${mode}-${year}-${TIMES_GEOGRAPHY}-${state}`,
-      urlsArray = [`${queryUrl}-0.parquet`];
-    let filteredPreviousResults = null,
-      resultIds = null,
-      results = null;
->>>>>>> 8e49ecc1
 
   async runQuery(map, mode, year, geography, state, id) {
     const tilesUrl = getTilesUrl({ geography }),
@@ -777,7 +686,6 @@
     map = new Map(colorScale, spinner, processor);
 
   colorScale.draw(map.map);
-<<<<<<< HEAD
 
   colorScale.modeDropdown.addEventListener("change", async (event) => {
     const urlParams = new URLSearchParams(window.location.search);
@@ -803,37 +711,6 @@
         );
       }
     }
-=======
-
-  // eslint-disable-next-line one-var
-  const dropdowns = document.querySelectorAll("select");
-  dropdowns.forEach(dropdown => {
-    dropdown.addEventListener("change", async (event) => {
-      const urlParams = new URLSearchParams(window.location.search);
-      urlParams.set(event.target.id, event.target.value);
-      window.history.replaceState({}, "", `${window.location.pathname}?${urlParams}${window.location.hash}`);
-
-      idParam = urlParams.get("id");
-      modeParam = urlParams.get("mode") || TIMES_DEFAULT_MODE;
-      yearParam = urlParams.get("year") || TIMES_DEFAULT_YEAR;
-      baseUrl = `https://data.opentimes.org/times/version=${TIMES_VERSION}/mode=${modeParam}/year=${yearParam}/geography=${TIMES_GEOGRAPHY}`;
-
-      if (validModeInput(modeParam) && validIdInput(idParam) && validYearInput(yearParam)) {
-        colorScale.updateZoomThresholds(
-          ZOOM_THRESHOLDS[modeParam][0],
-          ZOOM_THRESHOLDS[modeParam][1]
-        );
-        colorScale.updateLabels(map.map.getZoom());
-
-        if (idParam) {
-          spinner.show();
-          await processor.runQuery(map, baseUrl, modeParam, yearParam, idParam.substring(0, 2), idParam);
-        }
-      }
-
-      spinner.hide();
-    });
->>>>>>> 8e49ecc1
   });
 
   // Wait for the map to fully load before running a query
@@ -842,7 +719,6 @@
     const urlParams = new URLSearchParams(window.location.search);
 
     idParam = urlParams.get("id");
-<<<<<<< HEAD
     modeParam = urlParams.get("mode") || TIMES_MODE;
     geographyParam = urlParams.get("geography") || TIMES_GEOGRAPHY;
     yearParam = urlParams.get("year") || TIMES_YEAR;
@@ -853,30 +729,17 @@
       validYear = validYearInput(yearParam);
 
     if (validMode && validYear && validGeography) {
-=======
-    modeParam = urlParams.get("mode") || TIMES_DEFAULT_MODE;
-    yearParam = urlParams.get("year") || TIMES_DEFAULT_YEAR;
-    baseUrl = `https://data.opentimes.org/times/version=${TIMES_VERSION}/mode=${modeParam}/year=${yearParam}/geography=${TIMES_GEOGRAPHY}`;
-
-    if (validModeInput(modeParam) && validIdInput(idParam) && validYearInput(yearParam)) {
->>>>>>> 8e49ecc1
       colorScale.updateZoomThresholds(
         ZOOM_THRESHOLDS_MODE[modeParam][0],
         ZOOM_THRESHOLDS_MODE[modeParam][1]
       );
       colorScale.updateLabels(map.map.getZoom());
 
-<<<<<<< HEAD
       if (idParam && validId) {
         await processor.runQuery(
           map, modeParam, yearParam, geographyParam,
           idParam.substring(0, 2), idParam
         );
-=======
-      if (idParam) {
-        spinner.show();
-        await processor.runQuery(map, baseUrl, modeParam, yearParam, idParam.substring(0, 2), idParam);
->>>>>>> 8e49ecc1
       }
     }
   });
