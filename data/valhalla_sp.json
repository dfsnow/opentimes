--- conflicted
+++ resolved
@@ -33,13 +33,8 @@
       "heading_tolerance": 60,
       "minimum_reachability": 20,
       "node_snap_tolerance": 5,
-<<<<<<< HEAD
-      "radius": 2000,
-      "search_cutoff": 350000,
-=======
       "radius": 500,
       "search_cutoff": 550000,
->>>>>>> 46eb2c71
       "street_side_max_distance": 1000,
       "street_side_tolerance": 5
     },
